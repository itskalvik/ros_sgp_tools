--- conflicted
+++ resolved
@@ -91,14 +91,11 @@
                         self.get_logger().info(f'Visiting waypoint .{j+1}: {point}')
                         if self.go2waypoint([point[0], point[1], 0.0]):
                             self.get_logger().info(f'Reached waypoint .{j+1}')
-<<<<<<< HEAD
                 
                 else:
                     self.get_logger().info(f'Visiting waypoint: {waypoint[0]} {waypoint[1]}')
                     if self.go2waypoint([waypoint[0], waypoint[1], 0.0]):
                         self.get_logger().info(f'Reached waypoint')
-=======
->>>>>>> eda24265
 
             self.prev_waypoint = waypoint
 
